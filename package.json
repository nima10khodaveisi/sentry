{
  "name": "Sentry",
  "version": "0.0.0",
  "private": true,
  "repository": {
    "type": "git",
    "url": "git://github.com/getsentry/sentry.git"
  },
  "dependencies": {
    "@babel/core": "~7.17.5",
    "@babel/plugin-proposal-decorators": "~7.17.2",
    "@babel/plugin-transform-react-jsx": "^7.17.3",
    "@babel/plugin-transform-runtime": "~7.17.0",
    "@babel/preset-env": "~7.16.11",
    "@babel/preset-react": "^7.16.7",
    "@babel/preset-typescript": "^7.16.7",
    "@babel/runtime": "~7.17.2",
    "@dnd-kit/core": "^3.1.1",
    "@dnd-kit/sortable": "^4.0.0",
    "@emotion/babel-plugin": "^11.3.0",
    "@emotion/css": "^11.1.3",
    "@emotion/react": "^11.4.0",
    "@emotion/styled": "^11.3.0",
    "@sentry-internal/global-search": "^0.0.43",
    "@sentry/integrations": "6.18.1-beta.0",
    "@sentry/node": "6.18.1-beta.0",
    "@sentry/react": "6.18.1-beta.0",
    "@sentry/release-parser": "^1.3.0",
    "@sentry/rrweb": "^0.3.1",
    "@sentry/tracing": "6.18.1-beta.0",
    "@sentry/utils": "6.18.1-beta.0",
    "@testing-library/jest-dom": "^5.16.1",
    "@testing-library/react": "^12.1.2",
    "@testing-library/react-hooks": "^7.0.2",
    "@testing-library/user-event": "^13.5.0",
    "@types/compression-webpack-plugin": "^6.0.5",
    "@types/diff": "5.0.2",
    "@types/dompurify": "^2.3.3",
    "@types/enzyme": "^3.10.11",
    "@types/jest": "^27.4.1",
    "@types/js-cookie": "^2.2.7",
    "@types/lodash": "^4.14.180",
    "@types/marked": "^0.7.2",
    "@types/mini-css-extract-plugin": "^2.5.1",
    "@types/papaparse": "^5.2.6",
    "@types/pegjs": "^0.10.3",
    "@types/react": "~17.0.14",
    "@types/react-date-range": "^1.1.5",
    "@types/react-document-title": "^2.0.5",
    "@types/react-dom": "~17.0.9",
    "@types/react-grid-layout": "^1.3.2",
    "@types/react-mentions": "4.1.2",
    "@types/react-router": "^3.0.22",
    "@types/react-select": "3.0.8",
    "@types/react-sparklines": "^1.7.2",
    "@types/react-virtualized": "^9.21.20",
    "@types/reflux": "0.4.1",
<<<<<<< HEAD
    "@types/scroll-to-element": "^2.0.1",
    "@types/webpack-dev-server": "^4.7.2",
=======
    "@types/scroll-to-element": "^2.0.2",
    "@types/webpack-dev-server": "^3.11.4",
>>>>>>> 9b0fb9bf
    "@wojtekmaj/enzyme-adapter-react-17": "0.6.1",
    "ansicolor": "^1.1.95",
    "babel-loader": "^8.1.0",
    "babel-plugin-add-react-displayname": "^0.0.5",
    "babel-plugin-transform-react-remove-prop-types": "^0.4.24",
    "buffer": "^6.0.3",
    "cbor-web": "^8.1.0",
    "classnames": "2.3.1",
    "color": "^4.2.1",
    "compression-webpack-plugin": "7.0.0",
    "copy-text-to-clipboard": "2.2.0",
    "core-js": "^3.21.1",
    "crypto-browserify": "^3.12.0",
    "crypto-js": "4.0.0",
    "css-loader": "^5.2.6",
    "css-minimizer-webpack-plugin": "^3.4.1",
    "diff": "5.0.0",
    "dompurify": "^2.3.6",
    "downsample": "1.4.0",
    "echarts": "5.3.1",
    "echarts-for-react": "3.0.2",
    "enzyme": "3.11.0",
    "focus-trap": "^6.7.1",
    "focus-visible": "^5.2.0",
    "fork-ts-checker-webpack-plugin": "^7.2.1",
    "framer-motion": "^6.2.8",
    "fuse.js": "^6.5.3",
    "gettext-parser": "1.3.1",
    "gl-matrix": "^3.4.3",
    "intersection-observer": "^0.12.0",
    "ios-device-list": "^1.1.35",
    "jed": "^1.1.0",
    "js-cookie": "2.2.1",
    "less": "^3.12.2",
    "less-loader": "^10.2.0",
    "lodash": "^4.17.19",
    "marked": "0.7.0",
    "mini-css-extract-plugin": "^2.6.0",
    "mobx": "^6.3.6",
    "mobx-react": "~7.2.0",
    "mockdate": "3.0.5",
    "moment": "2.29.1",
    "moment-timezone": "0.5.33",
    "papaparse": "^5.3.2",
    "pegjs": "^0.10.0",
    "pegjs-loader": "^0.5.6",
    "platformicons": "^4.3.0",
    "po-catalog-loader": "2.0.0",
    "prism-sentry": "^1.0.2",
    "process": "^0.11.10",
    "prop-types": "^15.8.1",
    "pyright": "1.1.229",
    "qrcode.react": "^1.0.1",
    "query-string": "7.0.1",
    "react": "17.0.2",
    "react-aria": "^3.12.0",
    "react-autosize-textarea": "7.1.0",
    "react-date-range": "^1.3.0",
    "react-document-title": "2.0.3",
    "react-dom": "17.0.2",
    "react-grid-layout": "^1.3.4",
    "react-hotkeys-hook": "^3.4.3",
    "react-lazyload": "^2.3.0",
    "react-mentions": "4.3.0",
    "react-popper": "^1.3.11",
    "react-router": "3.2.0",
    "react-select": "^3.0.8",
    "react-sparklines": "1.7.0",
    "react-virtualized": "^9.22.3",
    "reflux": "0.4.1",
    "regenerator-runtime": "^0.13.3",
    "rrweb-player": "^0.7.13",
    "scroll-to-element": "^2.0.0",
    "sprintf-js": "1.0.3",
    "style-loader": "^3.0.0",
    "ts-node": "^10.7.0",
    "tslib": "^2.3.1",
    "typescript": "^4.6.2",
    "u2f-api": "1.0.10",
    "webpack": "5.66.0",
    "webpack-cli": "4.9.2",
    "webpack-remove-empty-scripts": "^0.7.3",
    "wink-jaro-distance": "^2.0.0",
    "zxcvbn": "^4.4.2"
  },
  "devDependencies": {
    "@babel/plugin-transform-react-jsx-source": "^7.16.7",
    "@pmmmwh/react-refresh-webpack-plugin": "0.5.4",
    "@size-limit/preset-small-lib": "^5.0.5",
    "@storybook/addon-a11y": "6.3.13",
    "@storybook/addon-actions": "6.3.13",
    "@storybook/addon-essentials": "6.3.13",
    "@storybook/addon-links": "6.3.13",
    "@storybook/addon-storysource": "6.3.13",
    "@storybook/addons": "6.3.13",
    "@storybook/builder-webpack5": "6.3.13",
    "@storybook/manager-webpack5": "6.3.13",
    "@storybook/react": "6.3.13",
    "@storybook/router": "6.3.13",
    "@storybook/theming": "6.3.13",
    "@types/node": "^17.0.18",
    "@visual-snapshot/jest": "5.0.0",
    "babel-gettext-extractor": "^4.1.3",
    "babel-jest": "27.5.1",
    "babel-plugin-dynamic-import-node": "^2.2.0",
    "eslint": "5.11.1",
    "eslint-config-sentry-app": "1.78.0",
    "html-webpack-plugin": "^5.5.0",
    "jest": "27.5.1",
    "jest-canvas-mock": "^2.3.1",
    "jest-fetch-mock": "^3.0.3",
    "jest-junit": "13.0.0",
    "jest-sentry-environment": "1.4.0",
    "postcss-jsx": "0.36.4",
    "postcss-syntax": "0.36.2",
    "prettier": "2.6.0",
    "react-refresh": "0.11.0",
    "react-select-event": "5.3.0",
    "react-test-renderer": "17.0.2",
    "size-limit": "^5.0.5",
    "speed-measure-webpack-plugin": "^1.5.0",
    "storybook-dark-mode": "^1.0.9",
    "stylelint": "14.5.3",
    "stylelint-config-prettier": "^9.0.3",
    "stylelint-config-recommended": "^6.0.0",
    "tocbot": "^4.13.4",
    "typescript-styled-plugin": "^0.18.2",
    "url-loader": "^4.1.0",
    "webpack-dev-server": "^4.7.4"
  },
  "optionalDependencies": {
    "fsevents": "^2.3.2"
  },
  "resolutions": {
    "**/ua-parser-js": "<=0.7.28",
    "**/is-svg": ">=4.2.2",
    "webpack": "5.66.0",
    "css-loader": "^5.2.6",
    "dotenv-webpack": "^6.0.0",
    "html-webpack-plugin": "^5.0.0",
    "less-loader": "^10.0.0",
    "style-loader": "^2.0.0",
    "terser-webpack-plugin": "^5.1.4",
    "webpack-virtual-modules": "^0.4.3",
    "colors": "1.4.0"
  },
  "APIMethod": "stub",
  "proxyURL": "http://localhost:8000",
  "scripts": {
    "test": "node scripts/test.js",
    "test-precommit": "yarn test --bail --findRelatedTests -u",
    "test-ci": "yarn test --ci --coverage",
    "test-debug": "node --inspect-brk scripts/test.js --runInBand",
    "test-staged": "yarn test --findRelatedTests $(git diff --name-only --cached)",
    "lint": "yarn eslint tests/js static/app --ext .js,.jsx,.ts,.tsx",
    "lint:css": "yarn stylelint 'static/app/**/*.[jt]sx'",
    "dev": "(yarn check --verify-tree || yarn install --check-files) && sentry devserver",
    "dev-ui": "SENTRY_UI_DEV_ONLY=1 SENTRY_WEBPACK_PROXY_PORT=7999 yarn webpack serve",
    "dev-acceptance": "NO_DEV_SERVER=1 NODE_ENV=development yarn webpack --watch",
    "storybook": "SENTRY_UI_HOT_RELOAD='' start-storybook -p 9001 -c .storybook",
    "storybook-build": "build-storybook -c .storybook -o docs-ui/.storybook-out --quiet",
    "webpack-profile": "NO_TS_FORK=1 yarn -s webpack --profile --json > stats.json",
    "install-api-docs": "cd api-docs && yarn install",
    "build-deprecated-docs": "yarn install-api-docs && ts-node api-docs/index.ts api-docs/openapi.json tests/apidocs/openapi-deprecated.json",
    "diff-docs": "yarn install-api-docs && ts-node api-docs/openapi-diff.ts",
    "deref-api-docs": "ts-node api-docs/index.ts tests/apidocs/openapi-spectacular.json tests/apidocs/openapi-derefed.json",
    "build-css": "NODE_ENV=production yarn webpack --config=config/webpack.css.config.ts",
    "build-chartcuterie-config": "NODE_ENV=production yarn webpack --config=config/webpack.chartcuterie.config.ts",
    "build-acceptance": "IS_ACCEPTANCE_TEST=1 NODE_ENV=production yarn webpack --mode development",
    "build-production": "NODE_ENV=production yarn webpack --mode production",
    "build": "NODE_OPTIONS=--max-old-space-size=4096 yarn webpack",
    "validate-api-examples": "cd api-docs && yarn openapi-examples-validator ../tests/apidocs/openapi-derefed.json --no-additional-properties",
    "mkcert-localhost": "mkcert -key-file config/localhost-key.pem -cert-file config/localhost.pem localhost"
  },
  "browserslist": {
    "production": [
      "last 10 Chrome versions",
      "last 10 Firefox versions",
      "last 2 Edge major versions",
      "last 2 Safari major versions",
      "last 3 iOS major versions",
      "last 1 OperaMobile version",
      "Firefox ESR"
    ],
    "development": [
      "last 10 Chrome versions",
      "last 10 Firefox versions",
      "last 2 Edge major versions",
      "last 2 Safari major versions",
      "last 3 iOS major versions",
      "last 1 OperaMobile version",
      "Firefox ESR"
    ],
    "test": [
      "current node"
    ]
  },
  "volta": {
    "node": "16.13.1",
    "yarn": "1.22.5"
  }
}<|MERGE_RESOLUTION|>--- conflicted
+++ resolved
@@ -55,13 +55,8 @@
     "@types/react-sparklines": "^1.7.2",
     "@types/react-virtualized": "^9.21.20",
     "@types/reflux": "0.4.1",
-<<<<<<< HEAD
-    "@types/scroll-to-element": "^2.0.1",
+    "@types/scroll-to-element": "^2.0.2",
     "@types/webpack-dev-server": "^4.7.2",
-=======
-    "@types/scroll-to-element": "^2.0.2",
-    "@types/webpack-dev-server": "^3.11.4",
->>>>>>> 9b0fb9bf
     "@wojtekmaj/enzyme-adapter-react-17": "0.6.1",
     "ansicolor": "^1.1.95",
     "babel-loader": "^8.1.0",
