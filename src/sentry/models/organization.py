--- conflicted
+++ resolved
@@ -190,11 +190,7 @@
 
     def save(self, *args, **kwargs):
         if not self.id:
-<<<<<<< HEAD
-            self.id = snowflake.snowflake_id_generation(self.snowflake_redis_key)
-=======
             self.id = snowflake_id_generation()
->>>>>>> 604bd326
         if not self.slug:
             lock = locks.get("slug:organization", duration=5)
             with TimedRetryPolicy(10)(lock.acquire):
