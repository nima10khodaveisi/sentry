--- conflicted
+++ resolved
@@ -45,17 +45,13 @@
     return values
 
 
-<<<<<<< HEAD
-def snowflake_id_generation(redis_key: str) -> int:
-=======
 def MSB_ordering(value):
     lsb_ordering = f"{value:05b}"
     msb_ordering = lsb_ordering[::-1]
     return int(msb_ordering, 2)
 
 
-def snowflake_id_generation():
->>>>>>> 43686061
+def snowflake_id_generation(redis_key: str) -> int:
     segment_values = OrderedDict()
     segment_values[VERSION_ID] = MSB_ordering(1)
     segment_values[TIME_DIFFERENCE] = 0
