--- conflicted
+++ resolved
@@ -10,6 +10,8 @@
 
 # come back to this, this might be called more than once
 BASE_SEED = secrets.randbits(64)
+_TTL = timedelta(minutes=5)
+SENTRY_EPOCH_START = datetime(2022, 4, 26, 0, 0).timestamp()
 
 
 @dataclass(frozen=True, eq=True)
@@ -25,133 +27,6 @@
         return True
 
 
-<<<<<<< HEAD
-class Snowflake:
-    _TTL = timedelta(minutes=5)
-
-    SENTRY_EPOCH_START = datetime(2022, 4, 26, 0, 0).timestamp()
-    ID_LENGTH = settings.SNOWFLAKE_ID_LENGTH
-    VERSION_ID_BIT_LENGTH = settings.SNOWFLAKE_VERSION_ID_LENGTH
-    TIME_DIFFERENCE_BIT_LENGTH = settings.SNOWFLAKE_TIME_DIFFERENCE_LENGTH
-    REGION_ID_BIT_LENGTH = settings.SNOWFLAKE_REGION_ID_LENGTH
-    REGION_SEQUENCE_BIT_LENGTH = settings.SNOWFLAKE_REGION_SEQUENCE_LENGTH
-    ID_VALIDATOR = SnowflakeBitSegment(ID_LENGTH, "Snowflake ID")
-
-    VERSION_ID = SnowflakeBitSegment(VERSION_ID_BIT_LENGTH, "Version ID")
-    TIME_DIFFERENCE = SnowflakeBitSegment(TIME_DIFFERENCE_BIT_LENGTH, "Time difference")
-    REGION_ID = SnowflakeBitSegment(REGION_ID_BIT_LENGTH, "Region ID")
-    REGION_SEQUENCE = SnowflakeBitSegment(REGION_SEQUENCE_BIT_LENGTH, "Region sequence")
-
-    # might need call this for every timestamp when generating id -> depends on implementation
-    def __init__(self):
-        self.region_sequence_length = 1 << self.REGION_SEQUENCE_BIT_LENGTH
-        values = list(range(self.region_sequence_length))
-        r = random.Random(BASE_SEED ^ int(datetime.now().timestamp()))
-        r.shuffle(values)
-        self.region_sequence_order = tuple(values)
-
-    def snowflake_id_generation(self, redis_key: str) -> int:
-        segment_values = OrderedDict()
-        segment_values[self.VERSION_ID] = 1
-        segment_values[self.TIME_DIFFERENCE] = 0
-        segment_values[self.REGION_ID] = 0
-        segment_values[self.REGION_SEQUENCE] = 0
-
-        region_sequence_order = list(self.region_sequence_order)
-
-        # current_time = datetime.now().timestamp()
-        # # supports up to 130 years
-        # segment_values[self.TIME_DIFFERENCE] = int(current_time - self.SENTRY_EPOCH_START)
-
-        # for testing purposes only
-        segment_values[self.TIME_DIFFERENCE] = 19
-
-        total_bits_to_allocate = self.ID_LENGTH
-        snowflake_id = 0
-
-        region_sequence_order = self.removed_used_region_sequence_from_list(
-            segment_values[self.TIME_DIFFERENCE], redis_key, region_sequence_order
-        )
-        # do we need to check whats been used already before we assign?
-        if region_sequence_order:
-            segment_values[self.REGION_SEQUENCE] = region_sequence_order.pop()
-            #  store used region_seq to redis here
-            self.store_snowflake_to_redis(
-                redis_key,
-                segment_values[self.TIME_DIFFERENCE],
-                segment_values[self.REGION_SEQUENCE],
-            )
-
-        else:
-            (
-                segment_values[self.TIME_DIFFERENCE],
-                segment_values[self.REGION_SEQUENCE],
-            ) = self.get_snowflake_from_redis(redis_key, segment_values[self.TIME_DIFFERENCE])
-
-        for key, value in segment_values.items():
-            if key.validate(value):
-                total_bits_to_allocate -= key.length
-                snowflake_id += value << (total_bits_to_allocate)
-
-        self.ID_VALIDATOR.validate(snowflake_id)
-
-        return snowflake_id
-
-    def get_redis_cluster(self, redis_key: str):
-        return redis.clusters.get("default").get_local_client_for_key(redis_key)
-
-    def store_snowflake_to_redis(
-        self, redis_key: str, timestamp: int, used_region_sequence: int
-    ) -> None:
-        cluster = self.get_redis_cluster(redis_key)
-        used_region_sequences = cluster.get(str(timestamp))
-        if used_region_sequences:
-            used_region_sequences = json.loads(used_region_sequences)
-        else:
-            used_region_sequences = []
-        used_region_sequences.append(used_region_sequence)
-        cluster.setex(
-            str(timestamp), int(self._TTL.total_seconds()), json.dumps(used_region_sequences)
-        )
-
-    def get_snowflake_from_redis(self, redis_key: str, starting_timestamp: int) -> Tuple[int, int]:
-        cluster = self.get_redis_cluster(redis_key)
-
-        for i in range(int(self._TTL.total_seconds())):
-            timestamp = starting_timestamp - i
-
-            used_region_sequences = cluster.get(str(timestamp))
-
-            if not used_region_sequences:
-                used_region_sequences = []
-            else:
-                used_region_sequences = json.loads(used_region_sequences)
-
-            if len(used_region_sequences) == (self.region_sequence_length):
-                continue
-
-            for region_sequence in self.region_sequence_order:
-                if region_sequence not in used_region_sequences:
-                    self.store_snowflake_to_redis(redis_key, timestamp, region_sequence)
-                    return timestamp, region_sequence
-
-        raise Exception("No available ID")
-
-    def removed_used_region_sequence_from_list(
-        self, timestamp: int, redis_key: str, region_sequence_order: list
-    ) -> List[int]:
-        cluster = self.get_redis_cluster(redis_key)
-        used_region_sequences = cluster.get(str(timestamp))
-        if used_region_sequences:
-            used_region_sequences = json.loads(used_region_sequences)
-
-            used_sequence_set = set(used_region_sequences)
-
-            return [
-                sequence for sequence in region_sequence_order if sequence not in used_sequence_set
-            ]
-=======
-SENTRY_EPOCH_START = datetime(2022, 4, 26, 0, 0).timestamp()
 ID_VALIDATOR = SnowflakeBitSegment(settings.SNOWFLAKE_ID_LENGTH, "Snowflake ID")
 
 VERSION_ID = SnowflakeBitSegment(settings.SNOWFLAKE_VERSION_ID_LENGTH, "Version ID")
@@ -159,20 +34,54 @@
 REGION_ID = SnowflakeBitSegment(settings.SNOWFLAKE_REGION_ID_LENGTH, "Region ID")
 REGION_SEQUENCE = SnowflakeBitSegment(settings.SNOWFLAKE_REGION_SEQUENCE_LENGTH, "Region sequence")
 
+MAX_AVAILABLE_REGION_SEQUENCEs = 1 << REGION_SEQUENCE.length
 
-def snowflake_id_generation():
+
+# might need call this for every timestamp when generating id -> depends on implementation
+def get_region_sequence_assignment_order():
+    values = list(range(MAX_AVAILABLE_REGION_SEQUENCEs))
+    r = random.Random(BASE_SEED ^ int(datetime.now().timestamp()))
+    r.shuffle(values)
+    return values
+
+
+def snowflake_id_generation(redis_key: str) -> int:
     segment_values = OrderedDict()
     segment_values[VERSION_ID] = 1
     segment_values[TIME_DIFFERENCE] = 0
     segment_values[REGION_ID] = 0
     segment_values[REGION_SEQUENCE] = 0
 
-    current_time = datetime.now().timestamp()
-    # supports up to 130 years
-    segment_values[TIME_DIFFERENCE] = int(current_time - SENTRY_EPOCH_START)
+    region_sequence_order = get_region_sequence_assignment_order()
+
+    # current_time = datetime.now().timestamp()
+    # # supports up to 130 years
+    # segment_values[self.TIME_DIFFERENCE] = int(current_time - self.SENTRY_EPOCH_START)
+
+    # for testing purposes only
+    segment_values[TIME_DIFFERENCE] = 19
 
     total_bits_to_allocate = ID_VALIDATOR.length
     snowflake_id = 0
+
+    region_sequence_order = removed_used_region_sequence_from_list(
+        segment_values[TIME_DIFFERENCE], redis_key, region_sequence_order
+    )
+    # do we need to check whats been used already before we assign?
+    if region_sequence_order:
+        segment_values[REGION_SEQUENCE] = region_sequence_order.pop()
+        #  store used region_seq to redis here
+        store_snowflake_to_redis(
+            redis_key,
+            segment_values[TIME_DIFFERENCE],
+            segment_values[REGION_SEQUENCE],
+        )
+
+    else:
+        (
+            segment_values[TIME_DIFFERENCE],
+            segment_values[REGION_SEQUENCE],
+        ) = get_snowflake_from_redis(redis_key, segment_values[TIME_DIFFERENCE])
 
     for key, value in segment_values.items():
         if key.validate(value):
@@ -182,4 +91,55 @@
     ID_VALIDATOR.validate(snowflake_id)
 
     return snowflake_id
->>>>>>> 604bd326
+
+
+def get_redis_cluster(redis_key: str):
+    return redis.clusters.get("default").get_local_client_for_key(redis_key)
+
+
+def store_snowflake_to_redis(redis_key: str, timestamp: int, used_region_sequence: int) -> None:
+    cluster = get_redis_cluster(redis_key)
+    used_region_sequences = cluster.get(str(timestamp))
+    if used_region_sequences:
+        used_region_sequences = json.loads(used_region_sequences)
+    else:
+        used_region_sequences = []
+    used_region_sequences.append(used_region_sequence)
+    cluster.setex(str(timestamp), int(_TTL.total_seconds()), json.dumps(used_region_sequences))
+
+
+def get_snowflake_from_redis(redis_key: str, starting_timestamp: int) -> Tuple[int, int]:
+    cluster = get_redis_cluster(redis_key)
+
+    for i in range(int(_TTL.total_seconds())):
+        timestamp = starting_timestamp - i
+
+        used_region_sequences = cluster.get(str(timestamp))
+
+        if not used_region_sequences:
+            used_region_sequences = []
+        else:
+            used_region_sequences = json.loads(used_region_sequences)
+
+        if len(used_region_sequences) == (MAX_AVAILABLE_REGION_SEQUENCEs):
+            continue
+
+        for region_sequence in get_region_sequence_assignment_order():
+            if region_sequence not in used_region_sequences:
+                store_snowflake_to_redis(redis_key, timestamp, region_sequence)
+                return timestamp, region_sequence
+
+    raise Exception("No available ID")
+
+
+def removed_used_region_sequence_from_list(
+    timestamp: int, redis_key: str, region_sequence_order: list
+) -> List[int]:
+    cluster = get_redis_cluster(redis_key)
+    used_region_sequences = cluster.get(str(timestamp))
+    if used_region_sequences:
+        used_region_sequences = json.loads(used_region_sequences)
+
+        used_sequence_set = set(used_region_sequences)
+
+        return [sequence for sequence in region_sequence_order if sequence not in used_sequence_set]