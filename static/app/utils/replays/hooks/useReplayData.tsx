--- conflicted
+++ resolved
@@ -125,58 +125,19 @@
     return flattenListOfObjects(attachments);
   }, [api, eventId, orgId, projectId]);
 
-<<<<<<< HEAD
-  const loadEvents = useCallback(
-    async function () {
-      setState(INITIAL_STATE);
-
-      try {
-        const [event, attachments] = await Promise.all([
-          fetchEvent(),
-          fetchRRWebEvents(),
-        ]);
-
-        setState({
-          event,
-          fetchError: undefined,
-          fetching: false,
-          rrwebEvents: attachments.recording,
-          spans: attachments.replaySpans,
-          breadcrumbs: attachments.breadcrumbs,
-        });
-      } catch (error) {
-        Sentry.captureException(error);
-        setState({
-          ...INITIAL_STATE,
-          fetchError: error,
-          fetching: false,
-        });
-      }
-    },
-    [fetchEvent, fetchRRWebEvents]
-  );
-
-  useEffect(() => {
-    if (retry) {
-      setRetry(false);
-      loadEvents();
-=======
   const loadEvents = useCallback(async () => {
     setState(INITIAL_STATE);
 
     try {
-      const [event, rrwebEvents, replayEvents] = await Promise.all([
-        fetchEvent(),
-        fetchRRWebEvents(),
-        fetchReplayEvents(),
-      ]);
+      const [event, attachments] = await Promise.all([fetchEvent(), fetchRRWebEvents()]);
 
       setState({
         event,
         fetchError: undefined,
         fetching: false,
-        replayEvents,
-        rrwebEvents,
+        rrwebEvents: attachments.recording,
+        spans: attachments.replaySpans,
+        breadcrumbs: attachments.breadcrumbs,
       });
     } catch (error) {
       Sentry.captureException(error);
@@ -185,15 +146,13 @@
         fetchError: error,
         fetching: false,
       });
->>>>>>> 0ee3971c
     }
-  }, [fetchEvent, fetchRRWebEvents, fetchReplayEvents]);
+  }, [fetchEvent, fetchRRWebEvents]);
 
   useEffect(() => {
     loadEvents();
   }, [loadEvents]);
 
-<<<<<<< HEAD
   const replay = useMemo(() => {
     return ReplayReader.factory({
       event: state.event,
@@ -202,12 +161,6 @@
       spans: state.spans,
     });
   }, [state.event, state.rrwebEvents, state.breadcrumbs, state.spans]);
-=======
-  const replay = useMemo(
-    () => ReplayReader.factory(state.event, state.rrwebEvents, state.replayEvents),
-    [state.event, state.rrwebEvents, state.replayEvents]
-  );
->>>>>>> 0ee3971c
 
   return {
     fetchError: state.fetchError,
