--- conflicted
+++ resolved
@@ -4,11 +4,7 @@
 import CompactSelect from 'sentry/components/forms/compactSelect';
 import {pickBarColor} from 'sentry/components/performance/waterfall/utils';
 import {IconFilter, IconWarning} from 'sentry/icons';
-<<<<<<< HEAD
-import {t, tct} from 'sentry/locale';
-=======
 import {t} from 'sentry/locale';
->>>>>>> 0440d5e3
 import space from 'sentry/styles/space';
 import {Organization} from 'sentry/types';
 import EventView from 'sentry/utils/discover/eventView';
@@ -91,16 +87,4 @@
   height: ${space(1)};
   border-radius: 100%;
   background-color: ${p => p.backgroundColor};
-<<<<<<< HEAD
-`;
-
-const OperationName = styled('span')`
-  font-size: ${p => p.theme.fontSizeMedium};
-  ${p => p.theme.overflowEllipsis};
-`;
-
-const StyledLoadingIndicator = styled(LoadingIndicator)`
-  margin: ${space(4)} auto;
-=======
->>>>>>> 0440d5e3
 `;